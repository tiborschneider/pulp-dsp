--- conflicted
+++ resolved
@@ -1,7 +1,7 @@
 #include "fct16.h"
 #include <stdio.h>
 
-// #define BLOCK_VERSION_PARALELL
+#define BLOCK_VERSION_PARALELL
 #define BLOCK_VERSION
 
 #ifdef BLOCK_VERSION_PARALELL
@@ -18,69 +18,59 @@
         uint32_t j; // loop counter for N
         uint32_t k; // loop counter for O
         
-        for(i=0; i < M/3; i++){
-          for(k=0; k < O/2; k++){
+        for(i=0; i < M/4; i++){
+          for(k=0; k < O; k++){
 
             int32_t sum00 = 0;
-            int32_t sum01 = 0;
+            // int32_t sum01 = 0;
             int32_t sum10 = 0;
-            int32_t sum11 = 0;
+            // int32_t sum11 = 0;
             int32_t sum20 = 0;
-            int32_t sum21 = 0;
+            // int32_t sum21 = 0;
+            int32_t sum30 = 0;
             // v2s* Bpoint = (v2s*) &(pSrcB[k]);
 
             for(j=0; j<N/2; j++){
               
-              v2s aVec0 = *((v2s*)&(pSrcA[(i*3  )*N + (j*2  )]));
-              v2s aVec1 = *((v2s*)&(pSrcA[(i*3+1)*N + (j*2  )]));
-              v2s aVec2 = *((v2s*)&(pSrcA[(i*3+2)*N + (j*2  )]));
-
-              int16_t BVal00 = pSrcB[(j*2  )*O+(k*2 )];
-              int16_t BVal01 = pSrcB[(j*2  )*O+(k*2+1)];
-              int16_t BVal10 = pSrcB[(j*2+1)*O+(k*2 )];
-              int16_t BVal11 = pSrcB[(j*2+1)*O+(k*2+1)];
+              v2s aVec0 = *((v2s*)&(pSrcA[(i*4  )*N + (j*2  )]));
+              v2s aVec1 = *((v2s*)&(pSrcA[(i*4+1)*N + (j*2  )]));
+              v2s aVec2 = *((v2s*)&(pSrcA[(i*4+2)*N + (j*2  )]));
+              v2s aVec3 = *((v2s*)&(pSrcA[(i*4+3)*N + (j*2  )]));
+
+              int16_t BVal00 = pSrcB[(j*2  )*O+(k )];
+              // int16_t BVal01 = pSrcB[(j*2  )*O+(k*2+1)];
+              int16_t BVal10 = pSrcB[(j*2+1)*O+(k )];
+              // int16_t BVal11 = pSrcB[(j*2+1)*O+(k*2+1)];
 
               v2s bVec0 = {BVal00, BVal10};
-              v2s bVec1 = {BVal01, BVal11};
-
-<<<<<<< HEAD
+              // v2s bVec1 = {BVal01, BVal11};
+
               sum00 = __SUMDOTP2(aVec0, bVec0, sum00);
-              sum01 = __SUMDOTP2(aVec0, bVec1, sum01);
+              // sum01 = __SUMDOTP2(aVec0, bVec1, sum01);
               sum10 = __SUMDOTP2(aVec1, bVec0, sum10);
-              sum11 = __SUMDOTP2(aVec1, bVec1, sum11);
+              // sum11 = __SUMDOTP2(aVec1, bVec1, sum11);
               sum20 = __SUMDOTP2(aVec2, bVec0, sum20);
-              sum21 = __SUMDOTP2(aVec2, bVec1, sum21);
-=======
-              //sum00 += __DOTP2(aVec0, bVec0);
-sum00 = __SUMDOTP2(aVec0, bVec0, sum00);
-              // sum01 += __DOTP2(aVec0, bVec1);
-              //sum10 += __DOTP2(aVec1, bVec0);
-sum10 = __SUMDOTP2(aVec1, bVec0, sum10);
-              // sum11 += __DOTP2(aVec1, bVec1);
-              //sum20 += __DOTP2(aVec2, bVec0);
-sum20 = __SUMDOTP2(aVec2, bVec0, sum20);
-              // sum21 += __DOTP2(aVec2, bVec1);
->>>>>>> a07fee7a
-
-            }
-
-            pDstC[(i*3  )*O +(k*2  )] = sum00;
-            pDstC[(i*3  )*O +(k*2+1)] = sum01;
-            pDstC[(i*3+1)*O +(k*2  )] = sum10;
-            pDstC[(i*3+1)*O +(k*2+1)] = sum11;
-            pDstC[(i*3+2)*O +(k*2  )] = sum20;
-            pDstC[(i*3+2)*O +(k*2+1)] = sum21;
-
-          }
-        }
-
-        i = i*3;
-        j = j*STEP_SIZE;
-        k = k*2;
-
-        // printf("i: %i, j: %i, k: %i\n", i,j,k);
-
+              // sum21 = __SUMDOTP2(aVec2, bVec1, sum21);
+              sum30 = __SUMDOTP2(aVec3, bVec0, sum30);
+
+            }
+
+            pDstC[(i*4  )*O +(k  )] = sum00;
+            // pDstC[(i*4  )*O +(k*2+1)] = sum01;
+            pDstC[(i*4+1)*O +(k  )] = sum10;
+            // pDstC[(i*4+1)*O +(k*2+1)] = sum11;
+            pDstC[(i*4+2)*O +(k  )] = sum20;
+            // pDstC[(i*4+2)*O +(k*2+1)] = sum21;
+            pDstC[(i*4+3)*O +(k  )] = sum30;
+
+          }
+        }
+
+                
         // clean up code
+        i = i*4;
+        j = j*2;
+        k = k;
         //check if every index is nicely finished
         if(i == M && j == N && k == O){
           return;
@@ -88,9 +78,6 @@
           uint32_t iEnd = i;
           uint32_t jEnd = j;
           uint32_t kEnd = k;
-          uint32_t iReset = i==M ? M-3 : i;
-          uint32_t jReset = j==N ? N-2 : j;
-          uint32_t kReset = k==O ? O-2 : k;
 
           if(i == 0 || k == 0 || j == 0){
             for(; i < M; i++){
@@ -104,25 +91,31 @@
             }
           } else {
             // clean up for j
-            for(i = 0; i < iEnd; i++){
-              for(k = 0; k < kEnd; k++){
-                int32_t sum = 0;
-                for(j = jEnd; j < N; j++){
-                  sum += sum + pSrcA[i*N + j]*pSrcB[j*O + k];
-                }
-                pDstC[i*O+k] += sum;
-              }
-            }
+            if(jEnd != N){
+              for(i = 0; i < iEnd; i++){
+                for(k = 0; k < kEnd; k++){
+                  int32_t sum = 0;
+                  for(j = jEnd; j < N; j++){
+                    sum += sum + pSrcA[i*N + j]*pSrcB[j*O + k];
+                  }
+                  pDstC[i*O+k] += sum;
+                }
+              }
+            }
+
             // clean up for k
-            for(i = 0; i < iEnd; i++){
-              for(k = kEnd; k < O; k++){
-                int32_t sum = 0;
-                for(j=0; j<N; j++){
-                  sum = sum + pSrcA[i*N + j]*pSrcB[j*O + k];
-                }
-                pDstC[i*O + k] = sum;
-              }
-            }
+            if(kEnd != O){
+              for(i = 0; i < iEnd; i++){
+                for(k = kEnd; k < O; k++){
+                  int32_t sum = 0;
+                  for(j=0; j<N; j++){
+                    sum = sum + pSrcA[i*N + j]*pSrcB[j*O + k];
+                  }
+                  pDstC[i*O + k] = sum;
+                }
+              }
+            }
+            
             // clean up for i
             for(i = iEnd; i < M; i++){
               for(k = 0; k < O; k++){
@@ -139,6 +132,121 @@
 }
 
 #elif defined(BLOCK_VERSION)
+
+void plp_mat_mult_i16v_xpulpv2(
+                              const int16_t * __restrict__ pSrcA,
+                              const int16_t * __restrict__ pSrcB,
+                              uint32_t M,
+                              uint32_t N,
+                              uint32_t O,
+                              int32_t * __restrict__ pDstC) {
+        
+        uint32_t i; // loop counter for M
+        uint32_t j; // loop counter for N
+        uint32_t k; // loop counter for O
+        
+        for(i=0; i < M/2; i++){
+          for(k=0; k < O/2; k++){
+
+            int32_t sum00 = 0;
+            int32_t sum01 = 0;
+            int32_t sum10 = 0;
+            int32_t sum11 = 0;
+
+            // v2s* Bpoint = (v2s*) &(pSrcB[k]);
+
+            for(j=0; j<N/2; j++){
+              
+              v2s aVec0 = *((v2s*)&(pSrcA[(i*2  )*N + (j*2  )]));
+              v2s aVec1 = *((v2s*)&(pSrcA[(i*2+1)*N + (j*2  )]));
+
+              int16_t BVal00 = pSrcB[(j*2  )*O+(k*2 )];
+              int16_t BVal01 = pSrcB[(j*2  )*O+(k*2+1)];
+              int16_t BVal10 = pSrcB[(j*2+1)*O+(k*2 )];
+              int16_t BVal11 = pSrcB[(j*2+1)*O+(k*2+1)];
+
+              v2s bVec0 = {BVal00, BVal10};
+              v2s bVec1 = {BVal01, BVal11};
+
+              sum00 = __SUMDOTP2(aVec0, bVec0, sum00);
+              sum01 = __SUMDOTP2(aVec0, bVec1, sum01);
+              sum10 = __SUMDOTP2(aVec1, bVec0, sum10);
+              sum11 = __SUMDOTP2(aVec1, bVec1, sum11);
+
+            }
+
+            pDstC[(i*2  )*O +(k*2  )] = sum00;
+            pDstC[(i*2  )*O +(k*2+1)] = sum01;
+            pDstC[(i*2+1)*O +(k*2  )] = sum10;
+            pDstC[(i*2+1)*O +(k*2+1)] = sum11;
+
+          }
+        }
+                
+        // clean up code
+        i = i*2;
+        j = j*2;
+        k = k*2;
+        //check if every index is nicely finished
+        if(i == M && j == N && k == O){
+          return;
+        } else {
+          uint32_t iEnd = i;
+          uint32_t jEnd = j;
+          uint32_t kEnd = k;
+
+          if(i == 0 || k == 0 || j == 0){
+            for(; i < M; i++){
+              for(; k < O; k++){
+                int32_t sum = 0;
+                for(; j<N; j++){
+                  sum = sum + pSrcA[i*N + j]*pSrcB[j*O + k];
+                }
+                pDstC[i*O + k] = sum;
+              }
+            }
+          } else {
+            // clean up for j
+            if(jEnd != N){
+              for(i = 0; i < iEnd; i++){
+                for(k = 0; k < kEnd; k++){
+                  int32_t sum = 0;
+                  for(j = jEnd; j < N; j++){
+                    sum += sum + pSrcA[i*N + j]*pSrcB[j*O + k];
+                  }
+                  pDstC[i*O+k] += sum;
+                }
+              }
+            }
+
+            // clean up for k
+            if(kEnd != O){
+              for(i = 0; i < iEnd; i++){
+                for(k = kEnd; k < O; k++){
+                  int32_t sum = 0;
+                  for(j=0; j<N; j++){
+                    sum = sum + pSrcA[i*N + j]*pSrcB[j*O + k];
+                  }
+                  pDstC[i*O + k] = sum;
+                }
+              }
+            }
+            
+            // clean up for i
+            for(i = iEnd; i < M; i++){
+              for(k = 0; k < O; k++){
+                int32_t sum = 0;
+                for(j = 0; j < N; j++){
+                  sum = sum + pSrcA[i*N + j]*pSrcB[j*O + k];
+                }
+                pDstC[i*O + k] = sum;
+              }
+            }
+          }
+        }
+}
+
+#else
 
 void plp_mat_mult_i16v_xpulpv2(
                               const int16_t * __restrict__ pSrcA,
@@ -148,338 +256,6 @@
                               uint32_t O,
                               int16_t * __restrict__ pDstC) {
         
-        uint32_t i; // loop counter for M
-        uint32_t j; // loop counter for N
-        uint32_t k; // loop counter for O
-        
-        for(i=0; i < M/2; i++){
-          for(k=0; k < O/2; k++){
-
-            int32_t sum00 = 0;
-            int32_t sum01 = 0;
-            int32_t sum10 = 0;
-            int32_t sum11 = 0;
-            int32_t sum20 = 0;
-            int32_t sum21 = 0;
-            // v2s* Bpoint = (v2s*) &(pSrcB[k]);
-
-            for(j=0; j<N/2; j++){
-              
-              v2s aVec0 = *((v2s*)&(pSrcA[(i*2  )*N + (j*2  )]));
-              v2s aVec1 = *((v2s*)&(pSrcA[(i*2+1)*N + (j*2  )]));
-
-              int16_t BVal00 = pSrcB[(j*2  )*O+(k*2 )];
-              int16_t BVal01 = pSrcB[(j*2  )*O+(k*2+1)];
-              int16_t BVal10 = pSrcB[(j*2+1)*O+(k*2 )];
-              int16_t BVal11 = pSrcB[(j*2+1)*O+(k*2+1)];
-
-              v2s bVec0 = {BVal00, BVal10};
-              v2s bVec1 = {BVal01, BVal11};
-
-              sum00 = __SUMDOTP2(aVec0, bVec0, sum00);
-              sum01 = __SUMDOTP2(aVec0, bVec1, sum01);
-              sum10 = __SUMDOTP2(aVec1, bVec0, sum10);
-              sum11 = __SUMDOTP2(aVec1, bVec1, sum11);
-
-            }
-
-            pDstC[(i*2  )*O +(k*2  )] = sum00;
-            pDstC[(i*2  )*O +(k*2+1)] = sum01;
-            pDstC[(i*2+1)*O +(k*2  )] = sum10;
-            pDstC[(i*2+1)*O +(k*2+1)] = sum11;
-
-          }
-        }
-
-        i = i*2;
-        j = j*2;
-        k = k*2;
-
-        // printf("i: %i, j: %i, k: %i\n", i,j,k);
-
-        // clean up code
-        //check if every index is nicely finished
-        if(i == M && j == N && k == O){
-          return;
-        } else {
-<<<<<<< HEAD
-          uint32_t iEnd = i;
-          uint32_t jEnd = j;
-          uint32_t kEnd = k;
-          uint32_t iReset = i==M ? M-2 : i;
-          uint32_t jReset = j==N ? N-2 : j;
-          uint32_t kReset = k==O ? O-2 : k;
-=======
-          uint32_t iReset = i==M ? M-STEP_SIZE : i;
-          uint32_t jReset = j==N ? N-STEP_SIZE : j;
-          uint32_t kReset = k==O ? O-STEP_SIZE : k;
-
-          for(i = 0; i < iReset; i++){
-          for(; i < M; i++){
-            for(; k < O; k++){
-              int16_t sum = 0;
-              for(; j<N; j++){
-                sum = sum + pSrcA[i*N + j]*pSrcB[j*O + k];
-              }
-              pDstC[i*O + k] = sum;
-            }
-          }
-        }
-}
-}
-
-#elif defined(BETTER_BLOCK)
-
-#define STEP_SIZE 2 // not to change only for readability
-
-#define STEP_SIZE 2 // do not change, only for readability
-
-void plp_mat_mult_i32s_xpulpv2(
-                              const int32_t * __restrict__ pSrcA,
-                              const int32_t * __restrict__ pSrcB,
-                              uint32_t M,
-                              uint32_t N,
-                              uint32_t O,
-                              int32_t * __restrict__ pDstC) {
-        
-        uint32_t i; // loop counter for M
-        uint32_t j; // loop counter for N
-        uint32_t k; // loop counter for O
-
-        uint32_t kLoop = O/3;
-
-        for(i=0; i < M; i+=3){
-          uint32_t index1 = i*O;
-          uint32_t index2 = index1 + O;
-          uint32_t index3 = index1 + 2*O;
-          for(k=0; k < kLoop; k++){
-
-            int32_t sum00 = 0;
-            int32_t sum01 = 0;
-            int32_t sum02 = 0;
-            int32_t sum10 = 0;
-            int32_t sum11 = 0;
-            int32_t sum12 = 0;
-            int32_t sum20 = 0;
-            int32_t sum21 = 0;
-            int32_t sum22 = 0;
-
-            for(j=0; j<N; j++){
-              int32_t AVal0 = pSrcA[i*N     + (j  )];
-              int32_t AVal1 = pSrcA[i*N + N + (j  )];
-              int32_t AVal2 = pSrcA[i*N + 2*N + (j  )];
-
-              int32_t BVal0 = pSrcB[j*O + (k*3  )];
-              int32_t BVal1 = pSrcB[j*O + (k*3 +1)];
-              int32_t BVal2 = pSrcB[j*O + (k*3 +2)];
-
-              sum00 = sum00 + AVal0*BVal0;
-              sum01 = sum01 + AVal0*BVal1;
-              sum02 = sum02 + AVal0*BVal2;
-              sum10 = sum10 + AVal1*BVal0;
-              sum11 = sum11 + AVal1*BVal1;
-              sum12 = sum12 + AVal1*BVal2;
-              sum20 = sum20 + AVal2*BVal0;
-              sum21 = sum21 + AVal2*BVal1;
-              sum22 = sum22 + AVal2*BVal2;
-
-            }
-            
-            pDstC[index1++] = sum00;
-            pDstC[index1++] = sum01;
-            pDstC[index1++] = sum02;
-            pDstC[index2++] = sum10;
-            pDstC[index2++] = sum11;
-            pDstC[index2++] = sum12;
-            pDstC[index3++] = sum20;
-            pDstC[index3++] = sum21;
-            pDstC[index3++] = sum22;
-
-          }
-        }
-
-        // need to enlarge k to get to the real index it got to
-        k = k*3;
-        // printf("k: %i\n",k);
-
-        // clean up code
-        //check if every index is nicely finished
-        if(i == M && k == O){
-          return;
-        } else {
-          uint32_t resetI = i==M ? M-3 : i-3;
-          uint32_t resetK = k==O ? O-3 : k;
-
-          for(i=0; i < resetI; i++){
-            for(k = resetK; k < O; k++){
-              int32_t sum = 0;
-              for(j = 0; j<N; j++){
-                sum = sum + pSrcA[i*N + j]*pSrcB[j*O + k];
-              }
-              pDstC[i*O + k] = sum;
-            }
-          }
-          for(; i < M; i++){
-            for(k = 0; k < O; k++){
-              int32_t sum = 0;
-              for(j = 0; j<N; j++){
-                sum = sum + pSrcA[i*N + j]*pSrcB[j*O + k];
-              }
-              pDstC[i*O + k] = sum;
-            }
-          }
-        }
-
-}
-
-#elif defined(ASM)
-
-void plp_mat_mult_i32s_xpulpv2(
-                              const int32_t * __restrict__ pSrcA,
-                              const int32_t * __restrict__ pSrcB,
-                              uint32_t M,
-                              uint32_t N,
-                              uint32_t O,
-                              int32_t * __restrict__ pDstC) {
-        
-        uint32_t i; // loop counter for M
-        uint32_t j; // loop counter for N
-        uint32_t k; // loop counter for O
-
-        uint32_t kLoop = O/3;
-        uint32_t iLoop = M/3;
-
-        for(i=0; i < iLoop; i++){
-          uint32_t Oindex1 = i*3*O;
-          uint32_t Oindex2 = Oindex1 + O;
-          uint32_t Oindex3 = Oindex1 + 2*O;
-          uint32_t Aindex1 = i*3*N;
-          uint32_t Aindex2 = i*3*N + N;
-          uint32_t Aindex3 = i*3*N + 2*N;
-          for(k=0; k < kLoop; k++){
-
-            int32_t sum00 = 0;
-            int32_t sum01 = 0;
-            int32_t sum02 = 0;
-            int32_t sum10 = 0;
-            int32_t sum11 = 0;
-            int32_t sum12 = 0;
-            int32_t sum20 = 0;
-            int32_t sum21 = 0;
-            int32_t sum22 = 0;
-
-            uint32_t Aindex1 = i*3*N;
-            uint32_t Aindex2 = i*3*N + N;
-            uint32_t Aindex3 = i*3*N + 2*N;
-
-            int32_t* Bpoint = pSrcB + k*3;
-
-            for(j=0; j<N; j++){
-              int32_t AVal0 = pSrcA[Aindex1++];
-              int32_t AVal1 = pSrcA[Aindex2++];
-              int32_t AVal2 = pSrcA[Aindex3++];
-
-              int32_t BVal0 = *(Bpoint);
-              int32_t BVal1 = *(Bpoint+1);
-              int32_t BVal2 = *(Bpoint+2);
-              Bpoint += O;
-
-              asm volatile(
-                // code
-                "p.mac %[sum00], %[AVal0], %[BVal0];"
-                "p.mac %[sum01], %[AVal0], %[BVal1];"
-                "p.mac %[sum02], %[AVal0], %[BVal2];"
-                "p.mac %[sum10], %[AVal1], %[BVal0];"
-                "p.mac %[sum11], %[AVal1], %[BVal1];"
-                "p.mac %[sum12], %[AVal1], %[BVal2];"
-                "p.mac %[sum20], %[AVal2], %[BVal0];"
-                "p.mac %[sum21], %[AVal2], %[BVal1];"
-                "p.mac %[sum22], %[AVal2], %[BVal2];"
-
-                // output arguments, +r means kept in register and modified the previous value (meaning )
-                : [sum00] "+r" (sum00), [sum01] "+r" (sum01), [sum02] "+r" (sum02),
-                  [sum10] "+r" (sum10), [sum11] "+r" (sum11), [sum12] "+r" (sum12),
-                  [sum20] "+r" (sum20), [sum21] "+r" (sum21), [sum22] "+r" (sum22),
-                  [AVal0] "+r" (AVal0), [BVal0] "+r" (BVal0),
-                  [AVal1] "+r" (AVal1), [BVal1] "+r" (BVal1),
-                  [AVal2] "+r" (AVal2), [BVal2] "+r" (BVal2)
-                :
-              );
-            }
-            
-            pDstC[Oindex1++] = sum00;
-            pDstC[Oindex1++] = sum01;
-            pDstC[Oindex1++] = sum02;
-            pDstC[Oindex2++] = sum10;
-            pDstC[Oindex2++] = sum11;
-            pDstC[Oindex2++] = sum12;
-            pDstC[Oindex3++] = sum20;
-            pDstC[Oindex3++] = sum21;
-            pDstC[Oindex3++] = sum22;
-
-          }
-        }
-
-        k=k*3;
-        i=i*3;
->>>>>>> a07fee7a
-
-          if(i == 0 || k == 0 || j == 0){
-            for(; i < M; i++){
-              for(; k < O; k++){
-                int32_t sum = 0;
-                for(; j<N; j++){
-                  sum = sum + pSrcA[i*N + j]*pSrcB[j*O + k];
-                }
-                pDstC[i*O + k] = sum;
-              }
-            }
-          } else {
-            // clean up for j
-            for(i = 0; i < iEnd; i++){
-              for(k = 0; k < kEnd; k++){
-                int32_t sum = 0;
-                for(j = jEnd; j < N; j++){
-                  sum += sum + pSrcA[i*N + j]*pSrcB[j*O + k];
-                }
-                pDstC[i*O+k] += sum;
-              }
-            }
-            // clean up for k
-            for(i = 0; i < iEnd; i++){
-              for(k = kEnd; k < O; k++){
-                int32_t sum = 0;
-                for(j=0; j<N; j++){
-                  sum = sum + pSrcA[i*N + j]*pSrcB[j*O + k];
-                }
-                pDstC[i*O + k] = sum;
-              }
-            }
-            // clean up for i
-            for(i = iEnd; i < M; i++){
-              for(k = 0; k < O; k++){
-                int32_t sum = 0;
-                for(j = 0; j < N; j++){
-                  sum = sum + pSrcA[i*N + j]*pSrcB[j*O + k];
-                }
-                pDstC[i*O + k] = sum;
-              }
-            }
-          }
-        }
-
-}
-
-#else
-
-void plp_mat_mult_i16v_xpulpv2(
-                              const int16_t * __restrict__ pSrcA,
-                              const int16_t * __restrict__ pSrcB,
-                              uint32_t M,
-                              uint32_t N,
-                              uint32_t O,
-                              int16_t * __restrict__ pDstC) {
-        
         uint32_t i; // loop counter
         uint32_t j; // loop counter
         uint32_t k; // loop counter
